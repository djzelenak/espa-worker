--- conflicted
+++ resolved
@@ -37,13 +37,9 @@
 RUN ansible-playbook /tmp/ansible/espa-worker.yml \
     && rm -rf /tmp/ansible
 
-<<<<<<< HEAD
-CMD ['/usr/bin/python', '${HOME}/scheduler.py']
-=======
 COPY main.py /main.py
 COPY processing /processing
 COPY requirements.txt /requirements.txt
 
 RUN pip install git+https://github.com/USGS-EROS/espa-python-library.git@v1.1.0#espa
 RUN pip install -r requirements.txt
->>>>>>> 03693e4e
